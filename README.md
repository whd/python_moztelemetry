# python_moztelemetry
Spark bindings for Mozilla Telemetry

## Updating the package on PyPI
- Create / update your `~/.pypirc`
```
[distutils]
index-servers=pypi
[pypi]
repository = https://pypi.python.org/pypi
[pypi]
username:example_user
password:example_pass
```
- Fetch the latest code with `git pull`
- Update PyPI with `python setup.py sdist upload`

<<<<<<< HEAD
## Running the tests

- python setup.py install
- python setup.py test
=======

## Updating histogram_tools.py
moztelemetry/histogram_tools.py is a mirror of its counterpart from
[mozilla-central](https://hg.mozilla.org/mozilla-central/raw-file/tip/toolkit/components/telemetry/histogram_tools.py).
To update it to the latest version you can run
```bash
bin/update_histogram_tools
```
>>>>>>> 028dbf40
<|MERGE_RESOLUTION|>--- conflicted
+++ resolved
@@ -15,12 +15,6 @@
 - Fetch the latest code with `git pull`
 - Update PyPI with `python setup.py sdist upload`
 
-<<<<<<< HEAD
-## Running the tests
-
-- python setup.py install
-- python setup.py test
-=======
 
 ## Updating histogram_tools.py
 moztelemetry/histogram_tools.py is a mirror of its counterpart from
@@ -28,5 +22,4 @@
 To update it to the latest version you can run
 ```bash
 bin/update_histogram_tools
-```
->>>>>>> 028dbf40
+```